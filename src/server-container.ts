'use strict';

import * as bodyParser from 'body-parser';
import * as cookieParser from 'cookie-parser';
import * as express from 'express';
import * as _ from 'lodash';
import * as multer from 'multer';
import * as metadata from './metadata';
import * as Errors from './server-errors';

import { NextFunction, Request, Response } from 'express';
import { DownloadBinaryData, DownloadResource } from './server-return';
import { FileLimits, HttpMethod, ParameterConverter, ReferencedResource, ServiceAuthenticator, ServiceContext, ServiceFactory } from './server-types';

export class DefaultServiceFactory implements ServiceFactory {
    public create(serviceClass: any) {
        return new serviceClass();
    }
    public getTargetClass(serviceClass: Function) {
        return serviceClass as FunctionConstructor;
    }
}

export class InternalServer {
    public static get(): InternalServer {
        return InternalServer.instance;
    }

    private static instance: InternalServer = new InternalServer();

    private static defaultParamConverter: ParameterConverter = (p: any) => p;

    public cookiesSecret: string;
    public cookiesDecoder: (val: string) => string;
    public fileDest: string;
    public fileFilter: (req: Express.Request, file: Express.Multer.File, callback: (error: Error, acceptFile: boolean) => void) => void;
    public fileLimits: FileLimits;
    public authenticator: ServiceAuthenticator;
    public serviceFactory: ServiceFactory = new DefaultServiceFactory();
    public paramConverters: Map<Function, ParameterConverter> = new Map<Function, ParameterConverter>();
    public router: express.Router;

    private upload: multer.Instance;
    private serverClasses: Map<Function, metadata.ServiceClass> = new Map<Function, metadata.ServiceClass>();
    private paths: Map<string, Set<HttpMethod>> = new Map<string, Set<HttpMethod>>();
    private pathsResolved: boolean = false;

    private constructor() { }

    public registerServiceClass(target: Function): metadata.ServiceClass {
        this.pathsResolved = false;
        target = this.serviceFactory.getTargetClass(target);
        if (!this.serverClasses.has(target)) {
            this.serverClasses.set(target, new metadata.ServiceClass(target));
            this.inheritParentClass(target);
        }
        const serviceClass: metadata.ServiceClass = this.serverClasses.get(target);
        return serviceClass;
    }

    public inheritParentClass(target: Function) {
        const classData: metadata.ServiceClass = this.serverClasses.get(target);
        const parent = Object.getPrototypeOf(classData.targetClass.prototype).constructor;
        const parentClassData: metadata.ServiceClass = this.getServiceClass(parent);
        if (parentClassData) {
            if (parentClassData.methods) {
                parentClassData.methods.forEach((value, key) => {
                    classData.methods.set(key, _.cloneDeep(value));
                });
            }

            if (parentClassData.properties) {
                parentClassData.properties.forEach((value, key) => {
                    classData.properties.set(key, _.cloneDeep(value));
                });
            }

            if (parentClassData.languages) {
                classData.languages = _.union(classData.languages, parentClassData.languages);
            }

            if (parentClassData.accepts) {
                classData.accepts = _.union(classData.accepts, parentClassData.accepts);
            }
        }
    }

    public registerServiceMethod(target: Function, methodName: string): metadata.ServiceMethod {
        if (methodName) {
            this.pathsResolved = false;
            const classData: metadata.ServiceClass = this.registerServiceClass(target);
            if (!classData.methods.has(methodName)) {
                classData.methods.set(methodName, new metadata.ServiceMethod());
            }
            const serviceMethod: metadata.ServiceMethod = classData.methods.get(methodName);
            return serviceMethod;
        }
        return null;
    }

    public resolveAllPaths() {
        if (!this.pathsResolved) {
            this.paths.clear();
            this.serverClasses.forEach(classData => {
                classData.methods.forEach(method => {
                    if (!method.resolvedPath) {
                        this.resolveProperties(classData, method);
                    }
                });
            });
            this.pathsResolved = true;
        }
    }

    public getPaths(): Set<string> {
        this.resolveAllPaths();
        const result = new Set<string>();
        this.paths.forEach((value, key) => {
            result.add(key);
        });
        return result;
    }

    public getHttpMethods(path: string): Set<HttpMethod> {
        this.resolveAllPaths();
        const methods: Set<HttpMethod> = this.paths.get(path);
        return methods || new Set<HttpMethod>();
    }

    public buildServices(types?: Array<Function>) {
        if (types) {
            types = types.map(type => this.serviceFactory.getTargetClass(type));
        }
        if (this.authenticator) {
            this.authenticator.initialize(this.router);
        }
        this.serverClasses.forEach(classData => {
            if (!classData.isAbstract) {
                classData.methods.forEach(method => {
                    if (this.validateTargetType(classData.targetClass, types)) {
                        this.buildService(classData, method);
                    }
                });
            }
        });
        this.pathsResolved = true;
        this.handleNotAllowedMethods();
    }

    public async runPreprocessors(processors: Array<Function>, req: express.Request): Promise<void> {
        for (const processor of processors) {
            await Promise.resolve(processor(req));
        }
    }

<<<<<<< HEAD
    buildService(serviceClass: metadata.ServiceClass, serviceMethod: metadata.ServiceMethod) {
        const handler = (req: express.Request, res: express.Response, next: express.NextFunction) => {
            if (res.headersSent) {
                next();
            } else {
                Promise.resolve().then(() => {
                    if (serviceMethod.processors || serviceClass.processors) {
                        const allPreprocessors = [...serviceClass.processors || [], ...serviceMethod.processors || []];
                        return this.runPreprocessors(allPreprocessors, req);
                    }
                    return null;
                }).then(() => this.callTargetEndPoint(serviceClass, serviceMethod, req, res, next))
                .then(() => next())
                .catch(err => next(err));
            }
        };
=======
    public buildService(serviceClass: metadata.ServiceClass, serviceMethod: metadata.ServiceMethod) {
>>>>>>> d07fb9ee

        if (!serviceMethod.resolvedPath) {
            this.resolveProperties(serviceClass, serviceMethod);
        }

        let args: Array<any> = [serviceMethod.resolvedPath];
        args = args.concat(this.buildSecurityMiddlewares(serviceClass, serviceMethod));
        args = args.concat(this.buildParserMiddlewares(serviceMethod));
        args.push(this.buildServiceMiddleware(serviceMethod, serviceClass));
        switch (serviceMethod.httpMethod) {
            case HttpMethod.GET:
                this.router.get.apply(this.router, args);
                break;
            case HttpMethod.POST:
                this.router.post.apply(this.router, args);
                break;
            case HttpMethod.PUT:
                this.router.put.apply(this.router, args);
                break;
            case HttpMethod.DELETE:
                this.router.delete.apply(this.router, args);
                break;
            case HttpMethod.HEAD:
                this.router.head.apply(this.router, args);
                break;
            case HttpMethod.OPTIONS:
                this.router.options.apply(this.router, args);
                break;
            case HttpMethod.PATCH:
                this.router.patch.apply(this.router, args);
                break;

            default:
                throw Error(`Invalid http method for service [${serviceMethod.resolvedPath}]`);
        }
    }

    private getServiceClass(target: Function): metadata.ServiceClass {
        target = this.serviceFactory.getTargetClass(target);
        return this.serverClasses.get(target) || null;
    }

    private resolveLanguages(serviceClass: metadata.ServiceClass,
        serviceMethod: metadata.ServiceMethod): void {

        const resolvedLanguages = _.union(serviceClass.languages, serviceMethod.languages);
        if (resolvedLanguages.length > 0) {
            serviceMethod.resolvedLanguages = resolvedLanguages;
        }
    }

    private resolveAccepts(serviceClass: metadata.ServiceClass,
        serviceMethod: metadata.ServiceMethod): void {
        const resolvedAccepts = _.union(serviceClass.accepts, serviceMethod.accepts);
        if (resolvedAccepts.length > 0) {
            serviceMethod.resolvedAccepts = resolvedAccepts;
        }
    }

    private resolveProperties(serviceClass: metadata.ServiceClass,
        serviceMethod: metadata.ServiceMethod): void {
        this.resolveLanguages(serviceClass, serviceMethod);
        this.resolveAccepts(serviceClass, serviceMethod);
        this.resolvePath(serviceClass, serviceMethod);
    }

    private resolvePath(serviceClass: metadata.ServiceClass,
        serviceMethod: metadata.ServiceMethod): void {
        const classPath: string = serviceClass.path ? serviceClass.path.trim() : '';

        let resolvedPath = _.startsWith(classPath, '/') ? classPath : '/' + classPath;
        if (_.endsWith(resolvedPath, '/')) {
            resolvedPath = resolvedPath.slice(0, resolvedPath.length - 1);
        }

        if (serviceMethod.path) {
            const methodPath: string = serviceMethod.path.trim();
            resolvedPath = resolvedPath + (_.startsWith(methodPath, '/') ? methodPath : '/' + methodPath);
        }

        let declaredHttpMethods: Set<HttpMethod> = this.paths.get(resolvedPath);
        if (!declaredHttpMethods) {
            declaredHttpMethods = new Set<HttpMethod>();
            this.paths.set(resolvedPath, declaredHttpMethods);
        }
        if (declaredHttpMethods.has(serviceMethod.httpMethod)) {
            throw Error(`Duplicated declaration for path [${resolvedPath}], method [${serviceMethod.httpMethod}].`);
        }
        declaredHttpMethods.add(serviceMethod.httpMethod);
        serviceMethod.resolvedPath = resolvedPath;
    }

    private validateTargetType(targetClass: Function, types: Array<Function>): boolean {
        if (types && types.length > 0) {
            return (types.indexOf(targetClass) > -1);
        }
        return true;
    }

    private handleNotAllowedMethods() {
        const paths: Set<string> = this.getPaths();
        paths.forEach((path) => {
            const supported: Set<HttpMethod> = this.getHttpMethods(path);
            const allowedMethods: Array<string> = new Array<string>();
            supported.forEach((method: HttpMethod) => {
                allowedMethods.push(HttpMethod[method]);
            });
            const allowed: string = allowedMethods.join(', ');
            this.router.all(path, (req: express.Request, res: express.Response, next: express.NextFunction) => {
                if (res.headersSent || allowedMethods.indexOf(req.method) > -1) {
                    next();
                } else {
                    res.set('Allow', allowed);
                    throw new Errors.MethodNotAllowedError();
                }
            });
        });
    }

    private getUploader(): multer.Instance {
        if (!this.upload) {
            const options: multer.Options = {};
            if (this.fileDest) {
                options.dest = this.fileDest;
            }
            if (this.fileFilter) {
                options.fileFilter = this.fileFilter;
            }
            if (this.fileLimits) {
                options.limits = this.fileLimits;
            }
            if (options.dest) {
                this.upload = multer(options);
            } else {
                this.upload = multer();
            }
        }
        return this.upload;
    }

    private buildServiceMiddleware(serviceMethod: metadata.ServiceMethod, serviceClass: metadata.ServiceClass) {
        return async (req: express.Request, res: express.Response, next: express.NextFunction) => {
            try {
                if (serviceMethod.preProcessors || serviceClass.preProcessors) {
                    const allPreprocessors = [...serviceClass.preProcessors || [], ...serviceMethod.preProcessors || []];
                    await this.runPreprocessors(allPreprocessors, req);
                }
                await this.callTargetEndPoint(serviceClass, serviceMethod, req, res, next);
                next();
            }
            catch (err) {
                next(err);
            }
        };
    }

    private buildSecurityMiddlewares(serviceClass: metadata.ServiceClass, serviceMethod: metadata.ServiceMethod) {
        const result: Array<express.RequestHandler> = new Array<express.RequestHandler>();
        let roles: Array<string> = [...(serviceMethod.roles || []), ...(serviceClass.roles || [])]
            .filter((role) => !!role);
        if (this.authenticator && roles.length) {
            result.push(this.authenticator.getMiddleware());
            roles = roles.filter((role) => role !== '*');
            if (roles.length) {
                result.push((req: Request, res: Response, next: NextFunction) => {
                    const requestRoles = this.authenticator.getRoles(req);
                    if (requestRoles.some((role: string) => roles.indexOf(role) >= 0)) {
                        next();
                    } else {
                        throw new Errors.ForbiddenError();
                    }
                });
            }
        }

        return result;
    }

    private buildParserMiddlewares(serviceMethod: metadata.ServiceMethod): Array<express.RequestHandler> {
        const result: Array<express.RequestHandler> = new Array<express.RequestHandler>();

        if (serviceMethod.mustParseCookies) {
            const args = [];
            if (this.cookiesSecret) {
                args.push(this.cookiesSecret);
            }
            if (this.cookiesDecoder) {
                args.push({ decode: this.cookiesDecoder });
            }
            result.push(cookieParser.apply(this, args));
        }
        if (serviceMethod.mustParseBody) {
            if (serviceMethod.bodyParserOptions) {
                result.push(bodyParser.json(serviceMethod.bodyParserOptions));
            } else {
                result.push(bodyParser.json());
            }
            // TODO adicionar parser de XML para o body
        }
        if (serviceMethod.mustParseForms || serviceMethod.acceptMultiTypedParam) {
            if (serviceMethod.bodyParserOptions) {
                result.push(bodyParser.urlencoded(serviceMethod.bodyParserOptions));
            } else {
                result.push(bodyParser.urlencoded({ extended: true }));
            }
        }
        if (serviceMethod.files.length > 0) {
            const options: Array<multer.Field> = new Array<multer.Field>();
            serviceMethod.files.forEach(fileData => {
                if (fileData.singleFile) {
                    options.push({ 'name': fileData.name, 'maxCount': 1 });
                } else {
                    options.push({ 'name': fileData.name });
                }
            });
            result.push(this.getUploader().fields(options));
        }

        return result;
    }

    private processResponseHeaders(serviceMethod: metadata.ServiceMethod, context: ServiceContext) {
        if (serviceMethod.resolvedLanguages) {
            if (serviceMethod.httpMethod === HttpMethod.GET) {
                context.response.vary('Accept-Language');
            }
            context.response.set('Content-Language', context.language);
        }
        if (serviceMethod.resolvedAccepts) {
            context.response.vary('Accept');
        }
    }

    private checkAcceptance(serviceMethod: metadata.ServiceMethod, context: ServiceContext): void {
        if (serviceMethod.resolvedLanguages) {
            const lang: any = context.request.acceptsLanguages(serviceMethod.resolvedLanguages);
            if (lang) {
                context.language = lang as string;
            }
        } else {
            const languages: Array<string> = context.request.acceptsLanguages();
            if (languages && languages.length > 0) {
                context.language = languages[0];
            }
        }

        if (serviceMethod.resolvedAccepts) {
            const accept: any = context.request.accepts(serviceMethod.resolvedAccepts);
            if (accept) {
                context.accept = accept as string;
            } else {
                throw new Errors.NotAcceptableError('Accept');
            }
        }

        if (!context.language) {
            throw new Errors.NotAcceptableError('Accept-Language');
        }
    }

    private createService(serviceClass: metadata.ServiceClass, context: ServiceContext) {
        const serviceObject = this.serviceFactory.create(serviceClass.targetClass, context);
        if (serviceClass.hasProperties()) {
            serviceClass.properties.forEach((property, key) => {
                serviceObject[key] = this.processParameter(property.type, context, property.name, property.propertyType);
            });
        }
        return serviceObject;
    }

    private async callTargetEndPoint(serviceClass: metadata.ServiceClass, serviceMethod: metadata.ServiceMethod,
        req: express.Request, res: express.Response, next: express.NextFunction) {
        const context: ServiceContext = new ServiceContext();
        context.request = req;
        context.response = res;
        context.next = next;

        this.checkAcceptance(serviceMethod, context);
        const serviceObject = this.createService(serviceClass, context);
        const args = this.buildArgumentsList(serviceMethod, context);
        const toCall = serviceClass.targetClass.prototype[serviceMethod.name] || serviceClass.targetClass[serviceMethod.name];
        const result = toCall.apply(serviceObject, args);
        this.processResponseHeaders(serviceMethod, context);
        await this.sendValue(result, res, next);
    }

    private async sendValue(value: any, res: express.Response, next: express.NextFunction) {
        switch (typeof value) {
            case 'number':
                res.send(value.toString());
                break;
            case 'string':
                res.send(value);
                break;
            case 'boolean':
                res.send(value.toString());
                break;
            case 'undefined':
                if (!res.headersSent) {
                    res.sendStatus(204);
                }
                break;
            default:
                if (value.filePath && value instanceof DownloadResource) {
                    await this.downloadResToPromise(res, value);
                } else if (value instanceof DownloadBinaryData) {
                    if (value.fileName) {
                        res.writeHead(200, {
                            'Content-Length': value.content.length,
                            'Content-Type': value.mimeType,
                            'Content-disposition': 'attachment;filename=' + value.fileName
                        });
                    } else {
                        res.writeHead(200, {
                            'Content-Length': value.content.length,
                            'Content-Type': value.mimeType
                        });
                    }
                    res.end(value.content);
                } else if (value.location && value instanceof ReferencedResource) {
                    res.set('Location', value.location);
                    if (value.body) {
                        res.status(value.statusCode);
                        await this.sendValue(value.body, res, next);
                    } else {
                        res.sendStatus(value.statusCode);
                    }
                } else if (value.then && value.catch) {
                    const val = await value;
                    await this.sendValue(val, res, next);
                } else {
                    res.json(value);
                }
        }
    }

    private downloadResToPromise(res: express.Response, value: DownloadResource) {
        return new Promise((resolve, reject) => {
            res.download(value.filePath, value.filePath, (err) => {
                if (err) {
                    reject(err);
                } else {
                    resolve();
                }
            });
        });
    }

    private buildArgumentsList(serviceMethod: metadata.ServiceMethod, context: ServiceContext) {
        const result: Array<any> = new Array<any>();

        serviceMethod.parameters.forEach(param => {
            result.push(this.processParameter(param.paramType, context, param.name, param.type));
        });

        return result;
    }

    private processParameter(paramType: metadata.ParamType, context: ServiceContext, name: string, type: any) {
        switch (paramType) {
            case metadata.ParamType.path:
                return this.convertType(context.request.params[name], type);
            case metadata.ParamType.query:
                return this.convertType(context.request.query[name], type);
            case metadata.ParamType.header:
                return this.convertType(context.request.header(name), type);
            case metadata.ParamType.cookie:
                return this.convertType(context.request.cookies[name], type);
            case metadata.ParamType.body:
                return this.convertType(context.request.body, type);
            case metadata.ParamType.file:
                // @ts-ignore
                const files: Array<Express.Multer.File> = context.request.files ? context.request.files[name] : null;
                if (files && files.length > 0) {
                    return files[0];
                }
                return null;
            case metadata.ParamType.files:
                // @ts-ignore
                return context.request.files[name];
            case metadata.ParamType.form:
                return this.convertType(context.request.body[name], type);
            case metadata.ParamType.param:
                const paramValue = context.request.body[name] ||
                    context.request.query[name];
                return this.convertType(paramValue, type);
            case metadata.ParamType.context:
                return context;
            case metadata.ParamType.context_request:
                return context.request;
            case metadata.ParamType.context_response:
                return context.response;
            case metadata.ParamType.context_next:
                return context.next;
            case metadata.ParamType.context_accept:
                return context.accept;
            case metadata.ParamType.context_accept_language:
                return context.language;
            default:
                throw new Errors.BadRequestError('Invalid parameter type');
        }
    }

    private convertType(paramValue: string, paramType: Function): any {
        const serializedType = paramType['name'];
        switch (serializedType) {
            case 'Number':
                return paramValue === undefined ? paramValue : parseFloat(paramValue);
            case 'Boolean':
                return paramValue === undefined ? paramValue : paramValue === 'true';
            default:
                let converter = this.paramConverters.get(paramType);
                if (!converter) {
                    converter = InternalServer.defaultParamConverter;
                }

                return converter(paramValue);
        }
    }
}<|MERGE_RESOLUTION|>--- conflicted
+++ resolved
@@ -153,26 +153,7 @@
         }
     }
 
-<<<<<<< HEAD
-    buildService(serviceClass: metadata.ServiceClass, serviceMethod: metadata.ServiceMethod) {
-        const handler = (req: express.Request, res: express.Response, next: express.NextFunction) => {
-            if (res.headersSent) {
-                next();
-            } else {
-                Promise.resolve().then(() => {
-                    if (serviceMethod.processors || serviceClass.processors) {
-                        const allPreprocessors = [...serviceClass.processors || [], ...serviceMethod.processors || []];
-                        return this.runPreprocessors(allPreprocessors, req);
-                    }
-                    return null;
-                }).then(() => this.callTargetEndPoint(serviceClass, serviceMethod, req, res, next))
-                .then(() => next())
-                .catch(err => next(err));
-            }
-        };
-=======
     public buildService(serviceClass: metadata.ServiceClass, serviceMethod: metadata.ServiceMethod) {
->>>>>>> d07fb9ee
 
         if (!serviceMethod.resolvedPath) {
             this.resolveProperties(serviceClass, serviceMethod);
@@ -315,16 +296,20 @@
 
     private buildServiceMiddleware(serviceMethod: metadata.ServiceMethod, serviceClass: metadata.ServiceClass) {
         return async (req: express.Request, res: express.Response, next: express.NextFunction) => {
-            try {
-                if (serviceMethod.preProcessors || serviceClass.preProcessors) {
-                    const allPreprocessors = [...serviceClass.preProcessors || [], ...serviceMethod.preProcessors || []];
-                    await this.runPreprocessors(allPreprocessors, req);
-                }
-                await this.callTargetEndPoint(serviceClass, serviceMethod, req, res, next);
+            if (res.headersSent) {
                 next();
-            }
-            catch (err) {
-                next(err);
+            } else {
+                try {
+                    if (serviceMethod.preProcessors || serviceClass.preProcessors) {
+                        const allPreprocessors = [...serviceClass.preProcessors || [], ...serviceMethod.preProcessors || []];
+                        await this.runPreprocessors(allPreprocessors, req);
+                    }
+                    await this.callTargetEndPoint(serviceClass, serviceMethod, req, res, next);
+                    next();
+                }
+                catch (err) {
+                    next(err);
+                }
             }
         };
     }
