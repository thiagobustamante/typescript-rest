'use strict';
/* tslint:disable */
import * as express from 'express';
import {Inject, AutoWired} from 'typescript-ioc';
import * as fs from 'fs';
import * as _ from 'lodash';

import {Path, Server, GET, POST, PUT, DELETE,
    PathParam, QueryParam, CookieParam, HeaderParam,
    FormParam, Param, Context, ServiceContext, ContextRequest,
    ContextResponse, ContextLanguage, ContextAccept,
    ContextNext, AcceptLanguage, Accept, FileParam,
<<<<<<< HEAD
    Errors, Return, BodyOptions, Abstract, Preprocessor,
    GETMapping, PUTMapping, DELETEMapping, POSTMapping,
    HEADMapping, OPTIONSMapping, PATCHMapping} from '../../src/typescript-rest';
=======
    Errors, Return, BodyOptions, Abstract, Preprocessor, Security} from '../../src/typescript-rest';
import {JwtUser} from "../unit/test.spec";
>>>>>>> dc18a7cb

Server.useIoC();

export class Person {
    constructor(id: number, name: string, age: number, salary: number = age * 1000) {
        this.id = id;
        this.name = name;
        this.age = age;
        this.salary = salary;
    }
    id: number;
    name: string;
    age: number;
    salary: number;
}

@AcceptLanguage('en', 'pt-BR')
@Accept('application/json')
@Abstract
export abstract class BaseApi {
    @Context
    context: ServiceContext;

    @GETMapping(':id')
    testCrudGet(@PathParam('id') id: string) {
        if (context) {
            return 'OK_'+id;
        }
        return 'false';
    }

    @GETMapping('overload/:id')
    testOverloadGet(@PathParam('id') id: string) {
        if (context) {
            return 'OK_'+id;
        }
        return 'false';
    }

    @PUTMapping('overload/:id')
    testOverloadPut(@PathParam('id') id: string) {
        if (context) {
            return 'OK_'+id;
        }
        return 'false';
    }
    
}

@Path('superclass')
export class SuperClassService extends BaseApi {
    @GET
    @Path('overload/:id')
    testOverloadGet(@PathParam('id') id: string) {
        if (context) {
            return 'superclass_OK_'+id;
        }
        return 'false';
    }

    @PUT
    @Path('overload/:id')
    testOverloadPut(@PathParam('id') id: string) {
        if (context) {
            return 'superclass_OK_'+id;
        }
        return 'false';
    }
}

@AutoWired
export class InjectableObject {

}

@AutoWired
@Path('ioctest')
export class MyIoCService {
    @Inject
    private injectedObject: InjectableObject
    
    @GET
    test( ): string {
        return (this.injectedObject)?'OK':'NOT OK';
    }
}

@Path('ioctest2')
@AutoWired
export class MyIoCService2 {
    @Inject
    private injectedObject: InjectableObject
    
    @GET
    test( ): string {
        return (this.injectedObject)?'OK':'NOT OK';
    }
}


@Path('ioctest3')
@AutoWired
export class MyIoCService3 {
    private injectedObject: InjectableObject

    constructor(@Inject injectedObject: InjectableObject) {
        this.injectedObject = injectedObject;
    }

    @GET
    test( ): string {
        return (this.injectedObject)?'OK':'NOT OK';
    }
}

@Path('ioctest4')
@AutoWired
export class MyIoCService4 extends MyIoCService2 {
}


@Path('mypath')
export class MyService {
    @GET
    test( ): string {
        return 'OK';
    }

    @GET
    @Path('secondpath')
    test2( ): string {
        return 'OK';
    }
}

@Path('mypath2')
export class MyService2 {
    @GET
    @Path('secondpath')
    test( ): string {
        return 'OK';
    }

    @DELETE
    @Path('secondpath')
    testDelete( ): string {
        return 'OK';
    }

    @GETMapping('thirdpath')
    test2( ): string {
        return 'OK';
    }

    @DELETEMapping('thirdpath')
    testDelete2( ): string {
        return 'OK';
    }
}

@Path('/asubpath/person')
export class PersonService {
    @Path(':id')
    @GET
    getPerson( @PathParam('id') id: number): Promise<Person> {
        return new Promise<Person>(function(resolve, reject){
            resolve(new Person(id, 'Fulano de Tal número ' + id.toString(), 35));
        });
    }

    @PUT
    @Path('/:id')
    setPerson( person: Person): number {
        return person.salary;
    }

    @POST
    @BodyOptions({limit:'100kb'})
    addPerson(@ContextRequest req: express.Request, person: Person): Return.NewResource<{id:number}> {
        return new Return.NewResource<{id:number}>(req.url + '/' + person.id, {id: person.id});
    }

    @GET
    getAll( @QueryParam('start') start: number, 
            @QueryParam('size') size: number): Person[] {
        let result: Array<Person> = new Array<Person>();

        for (let i: number = start; i < (start + size); i++) {
            result.push(new Person(i, 'Fulano de Tal número ' + i.toString(), 35));
        }
        return result;
    }
}

export class TestParams {
    
    @Context
    context: ServiceContext;

    @HeaderParam('my-header')
    private myHeader: ServiceContext;

    @GET
    @Path('myheader')
    testMyHeader(): string {
        return 'header: ' + this.myHeader;
    }

    @GET
    @Path('headers')
    testHeaders( @HeaderParam('my-header') header: string,
                 @CookieParam('my-cookie') cookie: string): string {
        return 'cookie: ' + cookie + '|header: '+header;
    }

    @POST
    @Path('multi-param')
    testMultiParam( @Param('param') param: string): string {
        return param;
    }

    @GET
    @Path('context')
    testContext( @QueryParam('q') q: string,
        @ContextRequest request: express.Request,
        @ContextResponse response: express.Response,
        @ContextNext next: express.NextFunction): void {

        if (request && response && next) {
            response.status(201);
            if (q === '123') {
                response.send(true);
            }
            else{
                response.send(false);
            }
        }
    }

    @GET
    @Path('default-query')
    testDefaultQuery( @QueryParam('limit') limit: number = 20,
                      @QueryParam('prefix') prefix: string = 'default',
                      @QueryParam('expand') expand: boolean = true): string {
        return `limit:${limit}|prefix:${prefix}|expand:${expand}`;
    }

    @GET
    @Path('optional-query')
    testOptionalQuery( @QueryParam('limit') limit?: number,
                       @QueryParam('prefix') prefix?: string,
                       @QueryParam('expand') expand?: boolean): string {
        return `limit:${limit}|prefix:${prefix}|expand:${expand}`;
    }

    @POST
    @Path('upload')
    testUploadFile( @FileParam('myFile') file: Express.Multer.File, 
                    @FormParam('myField') myField: string): boolean {
        return (file 
         && (_.startsWith(file.buffer.toString(),'\'use strict\';')) 
         && (myField === 'my_value'));
    }
}

@Path('download')
export class TestDownload {
    @GET
    testDownloadFile(): Promise<Return.DownloadBinaryData> {
        return new Promise<Return.DownloadBinaryData>((resolve, reject)=>{
            fs.readFile(__dirname + '/apis.ts', (err, data)=>{
                if (err) {
                    return reject(err);
                }
                return resolve(new Return.DownloadBinaryData(data, 'application/javascript', 'test-rest.spec.js'))
            });
        });
    }

    @Path('ref')
    @GET
    testDownloadFile2(): Promise<Return.DownloadResource> {
        return new Promise<Return.DownloadResource>((resolve, reject)=>{
            resolve(new Return.DownloadResource(__dirname + '/apis.ts', 'test-rest.spec.js'));
        });
    }
}

@Path('/accept')
@AcceptLanguage('en', 'pt-BR')
export class AcceptTest {

    @GET
    testLanguage(@ContextLanguage language: string): string {
        if (language === 'en') {
            return 'accepted';
        }
        return 'aceito';
    }

    @GET
    @AcceptLanguage('fr')
    @Path('fr')
    testLanguageFr(@ContextLanguage language: string): string {
        if (language === 'fr') {
            return 'OK';
        }
        return 'NOT OK';
    }

    @GET
    @Path('types')
    @Accept('application/json')
    testAccepts(@ContextAccept type: string): string {
        if (type === 'application/json') {
            return 'accepted';
        }
        return 'not accepted'
    }

    @PUT
    @Path('conflict')
    testConflict(): string {
        throw new Errors.ConflictError('test of conflict');
    }


    @POSTMapping('conflict')
    testConflictAsync(): Promise<string> {
        return new Promise<string>(function(resolve, reject){
            throw new Errors.ConflictError('test of conflict');
        });
    }
}

@Path('/reference')
export class ReferenceService {
    @Path('accepted')
    @POST
    testAccepted( p: Person): Promise<Return.RequestAccepted<void>> {
        return new Promise<Return.RequestAccepted<void>>(function(resolve, reject){
            resolve(new Return.RequestAccepted<void>(''+p.id));
        });
    }

    @Path('moved')
    @POST
    testMoved( p: Person): Promise<Return.MovedPermanently<void>> {
        return new Promise<Return.MovedPermanently<void>>(function(resolve, reject){
            resolve(new Return.MovedPermanently<void>(''+p.id));
        });
    }

    @Path('movedtemp')
    @POST
    testMovedTemp( p: Person): Promise<Return.MovedTemporarily<void>> {
        return new Promise<Return.MovedTemporarily<void>>(function(resolve, reject){
            resolve(new Return.MovedTemporarily<void>(''+p.id));
        });
    }
}

@Path('errors')
export class ErrorService {
    @Path('badrequest')
    @GET
    test1( p: Person): Promise<string> {
        return new Promise<string>(function(resolve, reject){
            reject(new Errors.BadRequestError());
        });
    }

    @Path('conflict')
    @GET
    test2( p: Person): Promise<string> {
        return new Promise<string>(function(resolve, reject){
            reject(new Errors.ConflictError());
        });
    }

    @Path('forbiden')
    @GET
    test3( p: Person): Promise<string> {
        return new Promise<string>(function(resolve, reject){
            reject(new Errors.ForbidenError());
        });
    }

    @Path('gone')
    @GET
    test4( p: Person): Promise<string> {
        return new Promise<string>(function(resolve, reject){
            reject(new Errors.GoneError());
        });
    }

    @Path('internal')
    @GET
    test5( p: Person): Promise<string> {
        return new Promise<string>(function(resolve, reject){
            reject(new Errors.InternalServerError());
        });
    }

    @Path('method')
    @GET
    test6( p: Person): Promise<string> {
        return new Promise<string>(function(resolve, reject){
            reject(new Errors.MethodNotAllowedError());
        });
    }

    @Path('notacceptable')
    @GET
    test7( p: Person): Promise<string> {
        return new Promise<string>(function(resolve, reject){
            reject(new Errors.NotAcceptableError());
        });
    }

    @Path('notfound')
    @GET
    test8( p: Person): Promise<string> {
        return new Promise<string>(function(resolve, reject){
            reject(new Errors.NotFoundError());
        });
    }

    @Path('notimplemented')
    @GET
    test9( p: Person): Promise<string> {
        return new Promise<string>(function(resolve, reject){
            reject(new Errors.NotImplementedError());
        });
    }

    @Path('unauthorized')
    @GET
    test10( p: Person): Promise<string> {
        return new Promise<string>(function(resolve, reject){
            reject(new Errors.UnauthorizedError());
        });
    }

    @Path('unsupportedmedia')
    @GET
    test11( p: Person): Promise<string> {
        return new Promise<string>(function(resolve, reject){
            reject(new Errors.UnsupportedMediaTypeError());
        });
    }

    @Path('unprocessableentity')
    @GET
    test12( p: Person): Promise<string> {
        return new Promise<string>(function(resolve, reject){
            reject(new Errors.UnprocessableEntityError());
        });
    }
}


export interface DataParam {
    param1: string;
    param2: Date;
}

@Path('dateTest')
export class DateTest {

    @POST
    @BodyOptions({reviver:(key: string, value: any) =>{
        if (key == 'param2') {
            return new Date(value);
        }
        return value;
    }})
    testData(param: DataParam) {
        if ((param.param2 instanceof Date) && (param.param2.toString() === param.param1)){
            return 'OK';
        }
        return 'NOT OK';
    }
}

@AutoWired
@Path('async/test')
export class MyAsyncService {
    @GET
    async test( ) {
        let result = await this.aPromiseMethod();
        return result;
    }

    private aPromiseMethod() {
        return new Promise<string>((resolve, reject) => {
            setTimeout(() => {
                resolve('OK');
            }, 10);
        });
    }
}

@Path('preprocessor')
@Preprocessor(addThing)
export class MyPreprocessedService {
    @ContextRequest
    request: ValidatedRequest

    @Path('test')
    @POST
    @Preprocessor(validator)
    test(body: any) {
        return this.request.validated
    }

    @Path('asynctest')
    @POST
    @Preprocessor(asyncValidator1)
    @Preprocessor(asyncValidator2) // multiple preprocessors needed to test async
    asynctest(body: any) {
        return this.request.validated
    }
}

<<<<<<< HEAD
@Path('heads')
export class HeadsPath {
    @HEADMapping()
    test(): string {
        return 'OK';
    }
}

@Path('options')
export class OptionsPath {
    @OPTIONSMapping()
    test(): string {
        return 'OK';
    }
}

@Path('patch')
export class PatchPath {
    @PATCHMapping()
    test(): string {
        return 'OK';
    }
=======
@Path('authorization')
@Security()
export class AuthenticatePath {
    @Context
    context: ServiceContext;

    @GET
    test( ): JwtUser {
        return this.context.request.user;
    }
}

@Path('admin')
@Security('ROLE_ADMIN')
export class AuthenticateAdminPath {
    @Context
    context: ServiceContext;

    @GET
    test( ): JwtUser {
        return this.context.request.user;
    }
}

@Path('xadmin')
@Security('ROLE_NOT_EXISTING')
export class AuthenticateXAdminPath {
    @Context
    context: ServiceContext;

    @GET
    test( ): JwtUser {
        return this.context.request.user;
    }
}

@Path('subauthorization')
export class SubAuthenticatePath {
    @Context
    context: ServiceContext;

    @GET
    @Path('public')
    test( ): string {
        return 'OK';
    }

    @POST
    @Path('profile')
    @Security(['ROLE_ADMIN', 'ROLE_USER'])
    test3( ): JwtUser {
        return this.context.request.user;
    }

    @GET
    @Path('profile')
    test2( ): string {
        return 'OK';
    }

    @PUT
    @Path('profile')
    @Security('ROLE_NOT_EXISTING')
    test4( ): JwtUser {
        return this.context.request.user;
    }
>>>>>>> dc18a7cb
}

function addThing(req: express.Request): RequestWithThing {
    let ret: RequestWithThing = req as RequestWithThing
    ret.thing = true
    return ret
}

function validator(req: RequestWithThing): ValidatedRequest {
    let ret: ValidatedRequest = req as ValidatedRequest
    if (req.body["userId"] != undefined && req.thing) {
        ret.validated = true
        return ret
    } else {
        throw new Errors.BadRequestError('userId not present')
    }
}

async function asyncValidator1(req: RequestWithThing): Promise<ValidatedRequest> {
    let ret: ValidatedRequest = req as ValidatedRequest
    if (req.body["userId"] != undefined) {
        ret.validated = false
        return ret
    } else {
        throw new Errors.BadRequestError('userId not present')
    }
}

async function asyncValidator2(req: ValidatedRequest): Promise<ValidatedRequest> {
    let ret: ValidatedRequest = req
    if (req.body["userId"] != undefined && req.validated === false) {
        ret.validated = true
        return ret
    } else {
        throw new Errors.BadRequestError('userId not present')
    }
}

interface RequestWithThing extends express.Request {
    thing: boolean
}

interface ValidatedRequest extends RequestWithThing {
    validated: boolean
}<|MERGE_RESOLUTION|>--- conflicted
+++ resolved
@@ -10,14 +10,10 @@
     FormParam, Param, Context, ServiceContext, ContextRequest,
     ContextResponse, ContextLanguage, ContextAccept,
     ContextNext, AcceptLanguage, Accept, FileParam,
-<<<<<<< HEAD
-    Errors, Return, BodyOptions, Abstract, Preprocessor,
+    Errors, Return, BodyOptions, Abstract, Preprocessor, Security,
     GETMapping, PUTMapping, DELETEMapping, POSTMapping,
     HEADMapping, OPTIONSMapping, PATCHMapping} from '../../src/typescript-rest';
-=======
-    Errors, Return, BodyOptions, Abstract, Preprocessor, Security} from '../../src/typescript-rest';
 import {JwtUser} from "../unit/test.spec";
->>>>>>> dc18a7cb
 
 Server.useIoC();
 
@@ -543,30 +539,6 @@
     }
 }
 
-<<<<<<< HEAD
-@Path('heads')
-export class HeadsPath {
-    @HEADMapping()
-    test(): string {
-        return 'OK';
-    }
-}
-
-@Path('options')
-export class OptionsPath {
-    @OPTIONSMapping()
-    test(): string {
-        return 'OK';
-    }
-}
-
-@Path('patch')
-export class PatchPath {
-    @PATCHMapping()
-    test(): string {
-        return 'OK';
-    }
-=======
 @Path('authorization')
 @Security()
 export class AuthenticatePath {
@@ -633,7 +605,30 @@
     test4( ): JwtUser {
         return this.context.request.user;
     }
->>>>>>> dc18a7cb
+}
+
+@Path('heads')
+export class HeadsPath {
+    @HEADMapping()
+    test(): string {
+        return 'OK';
+    }
+}
+
+@Path('options')
+export class OptionsPath {
+    @OPTIONSMapping()
+    test(): string {
+        return 'OK';
+    }
+}
+
+@Path('patch')
+export class PatchPath {
+    @PATCHMapping()
+    test(): string {
+        return 'OK';
+    }
 }
 
 function addThing(req: express.Request): RequestWithThing {
